import os, logging, json
from logging.handlers import RotatingFileHandler
from fastapi import FastAPI, Depends
<<<<<<< HEAD
from contextlib import asynccontextmanager
from fastapi.middleware.cors import CORSMiddleware

# defaults
USE_STRICT_CORS = False
DOMAIN = "localhost" 
=======
from fastapi.middleware.cors import CORSMiddleware
>>>>>>> 9c6884f3

from isprinklr.paths import logs_path, data_path, config_path

# Set up with default DEBUG level initially - will be updated after reading config
logging.basicConfig(handlers=[RotatingFileHandler(logs_path + '/api.log', maxBytes=1024*1024, backupCount=1, mode='a')],
                    format='%(asctime)s %(name)s %(levelname)s: %(message)s', datefmt='%m-%d-%Y %H:%M:%S',
                    level=logging.DEBUG)
logger = logging.getLogger(__name__)

# check to see if logs directory exists, if not create it
if not os.path.exists(logs_path):
    os.makedirs(logs_path)

# check to see if data directory exists, if not create it
if not os.path.exists(data_path):
    os.makedirs(data_path)

# check to see if config directory exists, if not create it
if not os.path.exists(config_path):
    os.makedirs(config_path)

# Ensure api.conf exists with default values if not present.
# This is done before importing system_status, as system_status (and esp_controller)
# will attempt to read this file immediately upon import.
api_conf_file_path = os.path.join(config_path, "api.conf")
if not os.path.exists(api_conf_file_path):
    logger.info(f"'{api_conf_file_path}' not found. Creating a default version.")
    default_api_config = {
        "ESP_controller_IP": "",
        "domain": "localhost",
        "dummy_mode": True, # Set to True for testing without ESP controller
        "schedule_on_off": False,
        "log_level": "DEBUG",
        "USE_STRICT_CORS": False, # Controls whether to use strict CORS settings
        "schedule_hour": 4, # Default to 4:00 AM for schedule execution
        "schedule_minute": 0
    }
    try:
        with open(api_conf_file_path, "w") as f:
            json.dump(default_api_config, f, indent=2)
        logger.info(f"Default '{api_conf_file_path}' created successfully. "
                          f"Please review and update it with your specific settings (especially ESP_controller_IP).")
    except Exception as e:
        logger.error(f"CRITICAL: Failed to create default '{api_conf_file_path}': {e}. "
                           f"The application might not work correctly without it.")

# Read settings from api.conf after ensuring the file exists
try:
    with open(api_conf_file_path, "r") as f:
        config = json.load(f)
        # Get domain with default localhost if not present
        DOMAIN = config.get("domain", "localhost")
        if not DOMAIN:  # Handle empty string or null
            logger.warning(f"'domain' in '{api_conf_file_path}' is empty or null. Using default: 'localhost'.")
            DOMAIN = "localhost"
        
        # Get USE_STRICT_CORS with default false if not present
        USE_STRICT_CORS = config.get("USE_STRICT_CORS", False)
        if isinstance(USE_STRICT_CORS, str):
            # Convert string value to boolean 
            USE_STRICT_CORS = USE_STRICT_CORS.lower() in ["true", "yes", "on", "1"]
    logger.info(f"Using domain: {DOMAIN}")
    logger.info(f"Using CORS security setting: Strict={USE_STRICT_CORS}")
except Exception as e:
    logger.error(f"Error reading settings from '{api_conf_file_path}': {e}. Using defaults: domain='localhost', USE_STRICT_CORS=False")
    DOMAIN = "localhost"
    USE_STRICT_CORS = False

from isprinklr.system_status import system_status, schedule_database, LOG_LEVEL
from isprinklr.system_controller import system_controller
from isprinklr.routers import scheduler, system, sprinklers, logs

# Update root logger level based on the configured log level in api.conf
if LOG_LEVEL in logging._nameToLevel:
    root_logger = logging.getLogger()
    root_logger.setLevel(getattr(logging, LOG_LEVEL))
    logger.info(f"Root logger level set to {LOG_LEVEL}")

# Define lifespan context manager for startup/shutdown events
@asynccontextmanager
async def lifespan(app: FastAPI):
    # Startup: Initialize the scheduler
    from isprinklr.scheduler_manager import setup_scheduler
    setup_scheduler(system_status.schedule_hour, system_status.schedule_minute)
    logger.info(f"Initialized scheduler for automated schedule execution at {system_status.schedule_hour:02d}:{system_status.schedule_minute:02d}")
    
    yield  # Application runs here
    
    # Shutdown: Clean up resources
    from isprinklr.scheduler_manager import shutdown_scheduler
    shutdown_scheduler()
    logger.info("Shut down scheduler")

# Define dependencies
async def get_system_status():
    return system_status

async def get_system_controller():
    return system_controller

async def get_schedule_database():
    return schedule_database

<<<<<<< HEAD
app = FastAPI(
    dependencies=[
        Depends(get_system_status),
        Depends(get_system_controller),
        Depends(get_schedule_database)
    ],
    lifespan=lifespan
)

# Add CORS middleware to allow requests from the frontend
if USE_STRICT_CORS:
    logger.info("Using strict CORS - only allowing specific origins")
    allowed_origins = [
        f"http://{DOMAIN}:3000", 
        f"http://{DOMAIN}:80", 
        f"http://{DOMAIN}",
        "http://localhost:3000",
        "http://localhost:80",
        "http://localhost"
    ]
else:
    logger.info("Using non-strict CORS - allowing all origins")
    allowed_origins = ["*"]

app.add_middleware(
    CORSMiddleware,
    allow_origins=allowed_origins,
    allow_credentials=False if "*" in allowed_origins else True,  # Must be False when allow_origins=["*"]
    allow_methods=["GET", "POST", "PUT", "DELETE", "OPTIONS", "PATCH"],
    allow_headers=["*"],
)
=======
# This API is designed to be run inside a secure local network, but we need CORS for browser access
app = FastAPI(dependencies=[
    Depends(get_system_status),
    Depends(get_system_controller),
    Depends(get_schedule_database)
])
>>>>>>> 9c6884f3

# Add CORS middleware to allow requests from the frontend
app.add_middleware(
    CORSMiddleware,
    allow_origins=["http://isprinklr.lan:3000"],  # Frontend origin
    allow_credentials=True,
    allow_methods=["GET", "POST", "PUT", "DELETE", "OPTIONS", "PATCH"],
    allow_headers=["*"],  # Allow all headers
)

app.include_router(scheduler.router)
app.include_router(system.router)
app.include_router(sprinklers.router)
app.include_router(logs.router)<|MERGE_RESOLUTION|>--- conflicted
+++ resolved
@@ -1,16 +1,14 @@
 import os, logging, json
 from logging.handlers import RotatingFileHandler
 from fastapi import FastAPI, Depends
-<<<<<<< HEAD
+
 from contextlib import asynccontextmanager
 from fastapi.middleware.cors import CORSMiddleware
 
 # defaults
 USE_STRICT_CORS = False
 DOMAIN = "localhost" 
-=======
-from fastapi.middleware.cors import CORSMiddleware
->>>>>>> 9c6884f3
+
 
 from isprinklr.paths import logs_path, data_path, config_path
 
@@ -114,7 +112,6 @@
 async def get_schedule_database():
     return schedule_database
 
-<<<<<<< HEAD
 app = FastAPI(
     dependencies=[
         Depends(get_system_status),
@@ -146,14 +143,6 @@
     allow_methods=["GET", "POST", "PUT", "DELETE", "OPTIONS", "PATCH"],
     allow_headers=["*"],
 )
-=======
-# This API is designed to be run inside a secure local network, but we need CORS for browser access
-app = FastAPI(dependencies=[
-    Depends(get_system_status),
-    Depends(get_system_controller),
-    Depends(get_schedule_database)
-])
->>>>>>> 9c6884f3
 
 # Add CORS middleware to allow requests from the frontend
 app.add_middleware(
